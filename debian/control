Source: tklbam
Section: misc
Priority: optional
Maintainer: Liraz Siri <liraz@turnkeylinux.org>
Build-Depends: debhelper (>> 4.2.0), python-docutils
Standards-Version: 3.6.1

Package: tklbam
Architecture: any
<<<<<<< HEAD
Depends: python (>= 2.4), tklbam-squid, tklbam-duplicity (>=  0.6.18), tklbam-python-boto (>= 2.3.0), turnkey-pylib (>= 0.3), turnkey-version, python-crypto, pycurl-wrapper (>= 1.1), python-simplejson, ca-certificates, ntpdate
=======
Depends: python (>= 2.4), tklbam-squid, tklbam-duplicity (>=  0.6.18), tklbam-python-boto (>= 2.3.0), turnkey-pylib (>= 0.3), turnkey-version, python-crypto, pycurl-wrapper (>= 1.1+2), python-simplejson, ca-certificates, ntpdate
>>>>>>> c4f75e42
Section: misc
Description: TurnKey Linux Backup and Migration agent<|MERGE_RESOLUTION|>--- conflicted
+++ resolved
@@ -7,10 +7,6 @@
 
 Package: tklbam
 Architecture: any
-<<<<<<< HEAD
-Depends: python (>= 2.4), tklbam-squid, tklbam-duplicity (>=  0.6.18), tklbam-python-boto (>= 2.3.0), turnkey-pylib (>= 0.3), turnkey-version, python-crypto, pycurl-wrapper (>= 1.1), python-simplejson, ca-certificates, ntpdate
-=======
 Depends: python (>= 2.4), tklbam-squid, tklbam-duplicity (>=  0.6.18), tklbam-python-boto (>= 2.3.0), turnkey-pylib (>= 0.3), turnkey-version, python-crypto, pycurl-wrapper (>= 1.1+2), python-simplejson, ca-certificates, ntpdate
->>>>>>> c4f75e42
 Section: misc
 Description: TurnKey Linux Backup and Migration agent